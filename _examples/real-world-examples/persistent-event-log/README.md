# Persistent Event log (Kafka to MySQL)

This example shows how to use the SQL Publisher from [SQL Pub/Sub](https://github.com/ThreeDotsLabs/watermill-sql).

## Background

Some PubSubs (e.g. Kafka) come with support for storing processed messages, possibly even with no expiration date.
This can be useful for audit purposes or to reply selected messages again in the future. But what if you'd like to use
a PubSub that offers no storage and an event log is needed?

## Solution

Plugging a pair of a publisher and a subscriber into Watermill's `Router` can work as a proxy from one PubSub to another.
To ensure that events are written to a persistent storage, you can use the SQL publisher.

Google Cloud Pub/Sub subscriber consumes events from a topic and inserts them into a MySQL table. While this particular 
PubSub doesn't guarantee proper order of messages, you can use `OccurredAt` field of the payload for sorting.
Google Cloud Pub/Sub is used just as an example and any other subscriber can be used instead.

<<<<<<< HEAD
The example uses `DefaultMySQLSchema`, but you can define your own table definition and queries.
See [SQL Pub/Sub documentation](https://watermill.io/pubsub/sql) for details.
=======
The example uses `DefaultSchema`, but you can define your own table definition and queries.
See [SQL Pub/Sub documentation](https://watermill.io/pubsubs/sql) for details.
>>>>>>> d29c9cae

## Requirements

To run this example you will need Docker and docker-compose installed. See installation guide at https://docs.docker.com/compose/install/

## Running

```bash
docker-compose up
```

After few seconds, some events should be saved in the table:

```
docker-compose exec mysql mysql -e 'select * from watermill.watermill_events;'
+--------+--------------------------------------+---------------------+---------+----------+
| offset | uuid                                 | created_at          | payload | metadata |
+--------+--------------------------------------+---------------------+---------+----------+
|      1 | 2faf6a14-f52a-4d6c-a4be-7355db428be1 | 2019-08-17 12:23:35 | {...}   | {}       |
|      2 | cccfe73c-1968-4e20-b8b7-3763f68dc60b | 2019-08-17 12:23:35 | {...}   | {}       |
|      3 | e8585f50-5e38-4569-bd93-fe4f6e960e61 | 2019-08-17 12:23:36 | {...}   | {}       |
|      4 | 2d364b7e-fc4d-459c-972a-8859c8f1a655 | 2019-08-17 12:23:37 | {...}   | {}       |
|      5 | 3b9da717-aad8-4e4b-a6e2-2d7040454015 | 2019-08-17 12:23:38 | {...}   | {}       |
|      6 | 5c07a2e7-464e-4ffb-8ada-0e2f02e48111 | 2019-08-17 12:23:39 | {...}   | {}       |
|      7 | 60a30b9e-6a40-4f41-94f9-8e7c8a38a998 | 2019-08-17 12:23:40 | {...}   | {}       |
|      8 | 3d28a15a-7448-4535-9b79-27111579e341 | 2019-08-17 12:23:41 | {...}   | {}       |
|      9 | 3c448aff-6bdd-4fc4-9b56-8bacab0b2746 | 2019-08-17 12:23:42 | {...}   | {}       |
|     10 | 9b56ca67-4c47-4bcd-931f-86f9af62775d | 2019-08-17 12:23:43 | {...}   | {}       |
+--------+--------------------------------------+---------------------+---------+----------+
```<|MERGE_RESOLUTION|>--- conflicted
+++ resolved
@@ -17,13 +17,8 @@
 PubSub doesn't guarantee proper order of messages, you can use `OccurredAt` field of the payload for sorting.
 Google Cloud Pub/Sub is used just as an example and any other subscriber can be used instead.
 
-<<<<<<< HEAD
 The example uses `DefaultMySQLSchema`, but you can define your own table definition and queries.
-See [SQL Pub/Sub documentation](https://watermill.io/pubsub/sql) for details.
-=======
-The example uses `DefaultSchema`, but you can define your own table definition and queries.
 See [SQL Pub/Sub documentation](https://watermill.io/pubsubs/sql) for details.
->>>>>>> d29c9cae
 
 ## Requirements
 
